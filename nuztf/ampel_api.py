#!/usr/bin/env python3

import gzip
import io
import logging
from base64 import b64encode
from json import JSONDecodeError
from pathlib import Path

import backoff
import numpy as np
import requests
from ampel.util.json import load
from ampel.ztf.util.ZTFIdMapper import ZTFIdMapper
from astropy.io import fits  # type: ignore
from astropy.time import Time  # type: ignore
from requests.auth import HTTPBasicAuth
from requests.exceptions import HTTPError

from nuztf import utils
from nuztf.credentials import load_credentials
from nuztf.paths import PREPROCESSED_CACHE_DIR

API_BASEURL = "https://ampel.zeuthen.desy.de"
API_ZTF_ARCHIVE_URL = API_BASEURL + "/api/ztf/archive/v3"
API_CATALOGMATCH_URL = API_BASEURL + "/api/catalogmatch"

MAX_N_PIX = 1000

_, ampel_api_archive_token = load_credentials("ampel_api_archive_token")


def merge_alerts(alert_list: list) -> list:
    """ """
    merged_list = []
    keys = list(set([x["objectId"] for x in alert_list]))

    for objectid in keys:
        alerts = [x for x in alert_list if x["objectId"] == objectid]
        if len(alerts) == 1:
            merged_list.append(alerts[0])
        else:
            jds = [x["candidate"]["jd"] for x in alerts]
            order = [jds.index(x) for x in sorted(jds)[::-1]]
            latest = alerts[jds.index(max(jds))]
            latest["candidate"]["jdstarthist"] = min(
                [x["candidate"]["jdstarthist"] for x in alerts]
            )

            for index in order[1:]:
                x = alerts[index]

                # Merge previous detections

                for prv in x["prv_candidates"] + [x["candidate"]]:
                    if prv not in latest["prv_candidates"]:
                        latest["prv_candidates"] = [prv] + latest["prv_candidates"]

            merged_list.append(latest)

    return merged_list


@backoff.on_exception(
    backoff.expo,
    requests.exceptions.RequestException,
    max_time=600,
)
def ampel_api_cone(
    ra: float,
    dec: float,
    radius: float,
    t_min_jd=Time("2018-04-01T00:00:00.123456789", format="isot", scale="utc").jd,
    t_max_jd=Time.now().jd,
    with_history: bool = False,
    with_cutouts: bool = False,
    chunk_size: int = 500,
    logger=None,
) -> list:
    """Query ampel via a cone search"""

    if logger is None:
        logger = logging.getLogger(__name__)

    if with_history:
        hist = "true"
    else:
        hist = "false"

    if with_cutouts:
        cutouts = "true"
    else:
        cutouts = "false"

    queryurl_conesearch = (
        API_ZTF_ARCHIVE_URL + f"/alerts/cone_search?ra={ra}&dec={dec}&"
        f"radius={radius}&jd_start={t_min_jd}&"
        f"jd_end={t_max_jd}&with_history={hist}&"
        f"with_cutouts={cutouts}&chunk_size={chunk_size}"
    )

    logger.debug(queryurl_conesearch)

    headers = {"Authorization": f"Bearer {ampel_api_archive_token}"}

    response = requests.get(
        queryurl_conesearch,
        headers=headers,
    )

    if response.status_code == 503:
        raise requests.exceptions.RequestException

    try:
        query_res = [i for i in response.json()["alerts"]]
    except JSONDecodeError:
        if response.headers:
            logger.debug(response.headers)
        raise requests.exceptions.RequestException

    nr_results = len(query_res)

    logger.debug(f"Found {nr_results} alerts.")

    if nr_results == chunk_size:
        logger.warning(
            f"Query result limited by chunk size! You will most likely be missing alerts!"
        )

    return query_res


@backoff.on_exception(
    backoff.expo,
    requests.exceptions.RequestException,
    max_time=600,
)
def ampel_api_timerange(
    t_min_jd=Time("2018-04-01T00:00:00.123456789", format="isot", scale="utc").jd,
    t_max_jd=Time.now().jd,
    with_history: bool = False,
    with_cutouts: bool = False,
    chunk_size: int = 500,
    logger=None,
) -> list:
    """Function to query ampel via a time-range search"""

    if logger is None:
        logger = logging.getLogger(__name__)

    if with_history:
        hist = "true"
    else:
        hist = "false"

    if with_cutouts:
        cutouts = "true"
    else:
        cutouts = "false"

    queryurl_timerange = (
        API_ZTF_ARCHIVE_URL + f"/alerts/time_range?jd_start={t_min_jd}&"
        f"jd_end={t_max_jd}&with_history={hist}&"
        f"with_cutouts={cutouts}&chunk_size={chunk_size}"
    )

    logger.debug(queryurl_timerange)

    headers = {"Authorization": f"Bearer {ampel_api_archive_token}"}

    response = requests.get(
        queryurl_timerange,
        headers=headers,
    )

    if response.status_code == 503:
        raise requests.exceptions.RequestException

    try:
        query_res = [i for i in response.json()["alerts"]]
    except JSONDecodeError:
        if response.headers:
            logger.debug(response.headers)
        raise requests.exceptions.RequestException

    nr_results = len(query_res)

    logger.debug(f"Found {nr_results} alerts.")

    if nr_results == chunk_size:
        logger.warning(
            f"Query result limited by chunk size! You will most likely be missing alerts!"
        )

    return query_res


def ensure_cutouts(alert: list, logger=None):
    """Make sure alert contains cutouts (if not, query them from AMPEL API"""

    if logger is None:
        logger = logging.getLogger(__name__)

    candid = alert[0]["candid"]
    ztf_id = alert[0]["objectId"]

    if "cutoutScience" in alert[0].keys():
        if "stampData" in alert[0]["cutoutScience"].keys():
            logger.debug("Alert already contains cutouts.")

            return alert

    logger.debug(f"{ztf_id}: Querying API for cutouts.")

    final_cutouts = {}

    cutouts = ampel_api_cutout(candid)

    if "detail" in cutouts.keys():
        if cutouts["detail"] == "Not Found":
            for k in [
                "science",
                "difference",
                "template",
                "Cutoutscience",
                "Cutoutdifference",
                "Cutouttemplate",
            ]:
                final_cutouts[f"cutout{k.title()}"] = {
                    "stampData": create_empty_cutout()
                }
    else:
        for k in cutouts:
            final_cutouts[f"cutout{k.title()}"] = {"stampData": cutouts[k]}

    alert[0] = {**alert[0], **final_cutouts}

    logger.debug(f"{ztf_id}: Added cutouts.")

    return alert


@backoff.on_exception(
    backoff.expo,
    requests.exceptions.RequestException,
    max_time=600,
)
def ampel_api_name(
    ztf_name: str,
    with_history: bool = True,
    with_cutouts: bool = False,
    limit: int = 999999,
    logger=None,
) -> list:
    """Function to query ampel via name"""
    if logger is None:
        logger = logging.getLogger(__name__)

    if with_history:
        hist = "true"
    else:
        hist = "false"

    if with_cutouts:
        cutouts = "true"
    else:
        cutouts = "false"

    queryurl_ztf_name = (
        API_ZTF_ARCHIVE_URL
        + f"/object/{ztf_name}/alerts?with_history={hist}&with_cutouts={cutouts}&limit={limit}"
    )

    logger.debug(queryurl_ztf_name)

    headers = {"Authorization": f"Bearer {ampel_api_archive_token}"}

    response = requests.get(
        queryurl_ztf_name,
        headers=headers,
    )

    if response.status_code == 503:
        raise requests.exceptions.RequestException

    try:
        query_res = [i for i in response.json()]
        query_res = merge_alerts(query_res)

    except JSONDecodeError:
        if response.headers:
            logger.debug(response.headers)
        raise requests.exceptions.RequestException

    return query_res


@backoff.on_exception(
    backoff.expo,
    requests.exceptions.RequestException,
    max_time=600,
)
def ampel_api_lightcurve(
    ztf_name: str,
    t_min_jd=Time("2017-01-01T00:00:00.0", format="isot", scale="utc").jd,
    t_max_jd=Time.now().jd,
    program_id: int = None,
    logger=None,
) -> list:
    """
    Function to query ampel via name, returns a virtual alert
    constructed by AMPEL containing ALL photopoints and upper limits

    """

    if logger is None:
        logger = logging.getLogger(__name__)

    if program_id is None:
        queryurl_lightcurve = (
            API_ZTF_ARCHIVE_URL + f"/object/{ztf_name}/photopoints?jd_start={t_min_jd}&"
            f"jd_end={t_max_jd}"
        )
    else:
        queryurl_lightcurve = (
            API_ZTF_ARCHIVE_URL + f"/object/{ztf_name}/photopoints?jd_start={t_min_jd}&"
            f"jd_end={t_max_jd}&programid={program_id}"
        )

    logger.debug(queryurl_lightcurve)

    headers = {"Authorization": f"Bearer {ampel_api_archive_token}"}

    response = requests.get(
        queryurl_lightcurve,
        headers=headers,
    )

    if response.status_code == 503:
        if response.headers:
            logger.debug(response.headers)
        raise requests.exceptions.RequestException

    try:
        query_res = [response.json()]

    except JSONDecodeError:
        if response.headers:
            logger.debug(response.headers)
        raise requests.exceptions.RequestException

    return query_res


@backoff.on_exception(
    backoff.expo,
    requests.exceptions.RequestException,
    max_time=600,
)
def ampel_api_healpix(
    ipix: int,
    nside: int = 64,
    t_min_jd=Time("2018-04-01T00:00:00.123456789", format="isot", scale="utc").jd,
    t_max_jd=Time.now().jd,
    with_history: bool = False,
    with_cutouts: bool = False,
    chunk_size: int = 500,
    logger=None,
) -> list:
    """Function to query ampel based on a healpix pixel-index (nside is the pixelization degree)"""

    if logger is None:
        logger = logging.getLogger(__name__)

    if with_history:
        hist = "true"
    else:
        hist = "false"

    if with_cutouts:
        cutouts = "true"
    else:
        cutouts = "false"

    queryurl_healpix = (
        API_ZTF_ARCHIVE_URL
        + f"/alerts/healpix?nside={nside}&ipix={ipix}&jd_start={t_min_jd}&jd_end={t_max_jd}&with_history={hist}&with_cutouts={cutouts}&chunk_size={chunk_size}"
    )

    logger.debug(queryurl_healpix)

    headers = {"Authorization": f"Bearer {ampel_api_archive_token}"}

    response = requests.get(
        queryurl_healpix,
        headers=headers,
    )

    if response.status_code == 503:
        raise requests.exceptions.RequestException

    try:
        query_res = [i for i in response.json()["alerts"]]
    except JSONDecodeError:
        if response.headers:
            logger.debug(response.headers)
        raise requests.exceptions.RequestException

    nr_results = len(query_res)

    logger.debug(f"Found {nr_results} alerts.")

    if nr_results == chunk_size:
        logger.warning(
            f"Query result limited by chunk size! You will most likely be missing alerts!"
        )

    return query_res


@backoff.on_exception(
    backoff.expo,
    requests.exceptions.RequestException,
    max_time=1200,
)
def ampel_api_acknowledge_chunk(resume_token: str, chunk_id: int, logger=None):
    """
    After receiving a chunk, acknowledge that we got it
    (otherwise large alert queries will start looping)
    """
    if logger is None:
        logger = logging.getLogger(__name__)

    endpoint = (
        API_ZTF_ARCHIVE_URL + f"/stream/{resume_token}/chunk/{chunk_id}/acknowledge"
    )

    headers = {
        "accept": "application/json",
        "Content-Type": "application/json",
        "Authorization": f"Bearer {ampel_api_archive_token}",
    }

    payload = {"resume_token": resume_token, "chunk_id": chunk_id}

    logger.debug(f"Acknowledging:\n{payload}")

    response = requests.post(url=endpoint, json=payload, headers=headers)


@backoff.on_exception(
    backoff.expo,
    requests.exceptions.RequestException,
    max_time=1200,
)
def ampel_api_skymap(
    pixels: list,
    nside: int = 64,
    t_min_jd=Time("2018-04-01T00:00:00.123456789", format="isot", scale="utc").jd,
    t_max_jd=Time.now().jd,
    max_n_detections: int = 99999999,
    with_history: bool = False,
    with_cutouts: bool = False,
    chunk_size: int = 500,
    resume_token: str = None,
    warn_exceeding_chunk: bool = True,
    program_id: int = None,
    logger=None,
) -> tuple:
    """
    Function to query ampel based on a list of healpix pixels (nside is the pixelization degree)
    """

    if logger is None:
        logger = logging.getLogger(__name__)

    queryurl_skymap = API_ZTF_ARCHIVE_URL + f"/alerts/healpix/skymap"

    # First, we create a json body to post
    headers = {
        "accept": "application/json",
        "Content-Type": "application/json",
        "Authorization": f"Bearer {ampel_api_archive_token}",
    }

<<<<<<< HEAD
    # if we have a resume_token to proceed to the next chunk, that's all we need
    if resume_token is not None:
        # fake query (the only thing that counts is the resume token)
        regions = [{"nside": 1, "pixels": [0]}]
        query = {
            "regions": regions,
            "jd": {
                "$lt": t_max_jd,
                "$gt": t_min_jd,
            },
            "resume_token": resume_token,
        }
        response = requests.post(url=queryurl_skymap, json=query, headers=headers)

    # if we don't have a resume_token, we first need to create the full query
    else:
        if with_history:
            hist = "true"
        else:
            hist = "false"
=======
    n_pix = 0
    for reg in regions:
        n_pix += len(reg["pixels"])

    logger.debug(f"This comprises {n_pix} individual pixels")

    if n_pix > MAX_N_PIX:
        logger.warning(
            f"Total number of pixels exceeds threshold ({MAX_N_PIX} pixels). Issuing a query for the full sky instead."
        )
        regions = [{"nside": 1, "pixels": [0, 1, 2, 3, 4, 5, 6, 7, 8, 9, 10, 11, 12]}]

    query = {
        "regions": regions,
        "jd": {
            lt: t_max_jd,
            gt: t_min_jd,
        },
        "latest": "false",
        "candidate": {
            "rb": {"$gt": 0.3},
            "magpsf": {"$gt": 15},
            "ndethist": {"$gt": 0, "$lte": max_n_detections},
        },
        "with_history": hist,
        "with_cutouts": cutouts,
        "chunk_size": chunk_size,
    }
>>>>>>> 4e51c721

        if with_cutouts:
            cutouts = "true"
        else:
            cutouts = "false"

        # Now we reduce the query size
        regions = utils.deres(nside=nside, ipix=pixels)

        n_pix = 0
        for reg in regions:
            n_pix += len(reg["pixels"])

        logger.debug(f"This comprises {n_pix} individual pixels")

        if n_pix > MAX_N_PIX:
            logger.warning(
                f"Total number of pixels exceeds threshold ({MAX_N_PIX} pixels). Issuing a query for the full sky instead."
            )
            regions = [
                {"nside": 1, "pixels": [0, 1, 2, 3, 4, 5, 6, 7, 8, 9, 10, 11, 12]}
            ]

        query = {
            "regions": regions,
            "jd": {
                "$lt": t_max_jd,
                "$gt": t_min_jd,
            },
            "latest": "false",
            "candidate": {
                "rb": {"$gt": 0.3},
                "magpsf": {"$gt": 15},
                "ndethist": {"$gt": 0, "$lte": max_n_detections},
            },
            "with_history": hist,
            "with_cutouts": cutouts,
            "chunk_size": chunk_size,
        }

        if resume_token:
            query["resume_token"] = resume_token

        if program_id is not None:
            query["programid"] = program_id

        logger.debug(f"Query url:\n{queryurl_skymap}")
        logger.debug(f"Query:\n{query}")

        response = requests.post(url=queryurl_skymap, json=query, headers=headers)

    logger.debug(response)
    logger.debug(response.status_code)

    if response.status_code in [424, 503]:
        raise requests.exceptions.RequestException

    try:
        res_json = response.json()
        remaining_chunks = res_json["remaining"]["chunks"]
        logger.debug(f"Remaining chunks: {remaining_chunks}")
        chunk_id = res_json.get("chunk", None)
        resume_token = response.json().get("resume_token", None)
        query_res = [i for i in response.json()["alerts"]]
    except JSONDecodeError:
        if response.headers:
            logger.debug(response.headers)
        raise requests.exceptions.RequestException

    nr_results = len(query_res)

    logger.debug(f"Found {nr_results} alerts.")

    if nr_results == chunk_size and warn_exceeding_chunk:
        logger.warning(
            f"Query result limited by chunk size! You will most likely be missing alerts!"
        )

    return query_res, resume_token, chunk_id, remaining_chunks


@backoff.on_exception(
    backoff.expo,
    requests.exceptions.RequestException,
    max_time=600,
)
def ampel_api_cutout(candid: int, logger=None):
    """Function to query ampel for cutouts by candidate ID"""

    if logger is None:
        logger = logging.getLogger(__name__)

    if "v2" in API_ZTF_ARCHIVE_URL:
        queryurl_cutouts = API_ZTF_ARCHIVE_URL + f"/cutouts/{candid}"
    else:
        queryurl_cutouts = API_ZTF_ARCHIVE_URL + f"/alert/{candid}/cutouts"

    headers = {"Authorization": f"Bearer {ampel_api_archive_token}"}

    response = requests.get(
        queryurl_cutouts,
        headers=headers,
    )

    logger.debug(queryurl_cutouts)

    if response.status_code == 503:
        raise requests.exceptions.RequestException

    try:
        cutouts = response.json()
    except JSONDecodeError:
        if response.headers:
            logger.debug(response.headers)
        raise requests.exceptions.RequestException

    return cutouts


def create_empty_cutout():
    """Function to reate an empty image for missing cutouts"""
    npix = 63

    blank = np.ones((npix, npix))

    for i in range(npix):
        c = abs(npix / 2 - i) / (0.5 * npix)
        blank[i - 1][i - 1] = c
        blank[i - 1][npix - i - 1] = c

    hdu = fits.PrimaryHDU(blank)
    hdul = fits.HDUList([hdu])
    comp = io.BytesIO()
    hdul.writeto(comp)
    blank_compressed = gzip.compress(comp.getvalue())
    blank_compressed = b64encode(blank_compressed)

    return blank_compressed


@backoff.on_exception(
    backoff.expo,
    requests.exceptions.RequestException,
    max_time=600,
)
def ampel_api_catalog(
    catalog: str,
    catalog_type: str,
    ra_deg: float,
    dec_deg: float,
    search_radius_arcsec: float = 10,
    search_type: str = "all",
    logger=None,
):
    """
    Method for querying catalogs via the Ampel API
    'catalog' must be the name of a supported catalog, e.g.
    SDSS_spec, PS1, NEDz_extcats...
    For a full list of catalogs, confer
    https://ampel.zeuthen.desy.de/api/catalogmatch/catalogs

    """
    if not catalog_type in ["extcats", "catsHTM"]:
        raise ValueError(
            f"Expected parameter catalog_type in ['extcats', 'catsHTM'], got {catalog_type}"
        )
    if not search_type in ["all", "nearest"]:
        raise ValueError(
            f"Expected parameter catalog_type in ['all', 'nearest'], got {search_type}"
        )

    if logger is None:
        logger = logging.getLogger(__name__)

    queryurl_catalogmatch = API_CATALOGMATCH_URL + "/cone_search/" + search_type

    # First, we create a json body to post
    headers = {"accept": "application/json", "Content-Type": "application/json"}
    query = {
        "ra_deg": ra_deg,
        "dec_deg": dec_deg,
        "catalogs": [
            {"name": catalog, "rs_arcsec": search_radius_arcsec, "use": catalog_type}
        ],
    }

    logger.debug(queryurl_catalogmatch)
    logger.debug(query)

    response = requests.post(url=queryurl_catalogmatch, json=query, headers=headers)

    if response.status_code == 503:
        if response.headers:
            logger.debug(response.headers)
        raise requests.exceptions.RequestException

    try:
        res = response.json()[0]
    except JSONDecodeError:
        if response.headers:
            logger.debug(response.headers)
        raise requests.exceptions.RequestException

    return res


def get_preprocessed_results(file_basename: str, logger=None) -> None | list:
    """
    Access the DESY Cloud to look if there are precomputed results from an AMPEL run
    there
    """
    if logger is None:
        logger = logging.getLogger(__name__)

    desy_cloud_token = load_credentials("desy_cloud_token", token_based=True)

    filename = PREPROCESSED_CACHE_DIR.joinpath(f"{file_basename}.json.gz")

    res = requests.get(
        f"https://syncandshare.desy.de/public.php/webdav/{filename.name}",
        headers={"X-Requested-With": "XMLHttpRequest"},
        auth=(desy_cloud_token, "bla"),
    )

    if res.status_code != 200:
        logger.warning(
            "\n\n-------------------- !! -------------------\nSomething went wrong with your query.\nCheck your credentials and make sure Ampel\nhas run correctly at Desy.\n-------------------- !! -------------------\n\n"
        )
        return None

    with open(f"{filename}", "wb") as f:
        f.write(res.content)

    res = []
    with gzip.open(filename, "rb") as f_in:
        data = load(f_in)
        for t in data:
            ztf_id = ZTFIdMapper.to_ext_id(t.stock.get("stock"))
            pp = t.get_photopoints()
            pp_reformatted = utils.reformat_downloaded_results(
                photopoints=pp, ztf_id=ztf_id
            )
            redshifts = t.get_latest_t2_body(unit="T2DigestRedshifts")
            kilonova_eval = t.get_latest_t2_body(unit="T2KilonovaEval")
            pp_reformatted.update({"kilonova_eval": kilonova_eval})
            pp_reformatted.update({"redshifts": redshifts})
            res.append(pp_reformatted)

    return res<|MERGE_RESOLUTION|>--- conflicted
+++ resolved
@@ -483,7 +483,6 @@
         "Authorization": f"Bearer {ampel_api_archive_token}",
     }
 
-<<<<<<< HEAD
     # if we have a resume_token to proceed to the next chunk, that's all we need
     if resume_token is not None:
         # fake query (the only thing that counts is the resume token)
@@ -504,37 +503,7 @@
             hist = "true"
         else:
             hist = "false"
-=======
-    n_pix = 0
-    for reg in regions:
-        n_pix += len(reg["pixels"])
-
-    logger.debug(f"This comprises {n_pix} individual pixels")
-
-    if n_pix > MAX_N_PIX:
-        logger.warning(
-            f"Total number of pixels exceeds threshold ({MAX_N_PIX} pixels). Issuing a query for the full sky instead."
-        )
-        regions = [{"nside": 1, "pixels": [0, 1, 2, 3, 4, 5, 6, 7, 8, 9, 10, 11, 12]}]
-
-    query = {
-        "regions": regions,
-        "jd": {
-            lt: t_max_jd,
-            gt: t_min_jd,
-        },
-        "latest": "false",
-        "candidate": {
-            "rb": {"$gt": 0.3},
-            "magpsf": {"$gt": 15},
-            "ndethist": {"$gt": 0, "$lte": max_n_detections},
-        },
-        "with_history": hist,
-        "with_cutouts": cutouts,
-        "chunk_size": chunk_size,
-    }
->>>>>>> 4e51c721
-
+            
         if with_cutouts:
             cutouts = "true"
         else:
