#!/usr/bin/env python3
# coding: utf-8

import os
import logging

from astropy.time import Time
import healpy as hp
import numpy as np
from tqdm import tqdm

from ztfquery.io import LOCALSOURCE

from nuztf.base_scanner import BaseScanner
from nuztf.parse_nu_gcn import find_gcn_no, parse_gcn_circular, get_latest_gcn


nu_candidate_output_dir = os.path.join(LOCALSOURCE, "neutrino_candidates")

if not os.path.exists(nu_candidate_output_dir):
    os.makedirs(nu_candidate_output_dir)

NU_RUN_CONFIG = {
    "min_ndet": 1,  # Default:2
    "min_tspan": -1,  # Default 0, but that rejects everything!
    "max_tspan": 365,
    "min_rb": 0.0,
    "max_fwhm": 5.5,
    "max_elong": 1.4,
    "max_magdiff": 1.0,
    "max_nbad": 2,
    "min_sso_dist": 20,
    "min_gal_lat": -1.0,  # Default: 14
    "gaia_rs": 20,
    "gaia_pm_signif": 3,
    "gaia_plx_signif": 3,
    "gaia_veto_gmag_min": 9,
    "gaia_veto_gmag_max": 20,
    "gaia_excessnoise_sig_max": 999,
    "ps1_sgveto_rad": 1,
    "ps1_sgveto_th": 0.8,
    "ps1_confusion_rad": 3,
    "ps1_confusion_sg_tol": 0.1,
}


class NeutrinoScanner(BaseScanner):
    def __init__(
        self,
        nu_name: str = None,
        manual_args=None,
        gcn_no: int = None,
<<<<<<< HEAD
        logger=None,
        cone_nside=128,
        t_precursor=None,
        min_forceddiffsig=5
=======
        cone_nside: int = 128,
        t_precursor: float = None,
        logger=None,
>>>>>>> a91b7d04
    ):

        if logger is None:
            self.logger = logging.getLogger(__name__)
        else:
            self.logger = logger

        self.prob_threshold = 0.9
        self.min_forceddiffsig = min_forceddiffsig

        if manual_args is None:

            if nu_name is not None:
                gcn_no = find_gcn_no(nu_name, logger=self.logger)

            elif gcn_no is None:
                gcn_no = get_latest_gcn(logger=self.logger)

            gcn_info = parse_gcn_circular(gcn_no)

            self.logger.info(gcn_info)

            nu_name = gcn_info["name"]
            author = gcn_info["author"]
            ra = [gcn_info["ra"], gcn_info["ra_err"][0], gcn_info["ra_err"][1]]
            dec = [gcn_info["dec"], gcn_info["dec_err"][0], gcn_info["dec_err"][1]]
            nu_time = gcn_info["time"]

            if t_precursor is not None:
                nu_time = Time(nu_time.mjd - t_precursor, format="mjd")

        else:
            (nu_name, ra, dec, nu_time) = manual_args
            author = None

        self.nu_name = nu_name
        self.author = author
        self.gcn_no = gcn_no
        self.dist = None

        self.logger.info(f"Neutrino time: {nu_time}")

        self.ra_max = float(max(ra[1:]) + ra[0])
        self.ra_min = float(min(ra[1:]) + ra[0])
        self.dec_max = float(max(dec[1:]) + dec[0])
        self.dec_min = float(min(dec[1:]) + dec[0])

        self.logger.info(f"Coordinates: RA = {ra[0]} ({self.ra_min} - {self.ra_max})")
        self.logger.info(
            f"Coordinates: Dec = {dec[0]} ({self.dec_min} - {self.dec_max})"
        )

        self.summary_path = os.path.join(nu_candidate_output_dir, nu_name)

        BaseScanner.__init__(
            self,
            t_min=nu_time,
            run_config=NU_RUN_CONFIG,
            logger=logger,
            cone_nside=cone_nside,
        )
        self.prob_threshold = 0.9
        self.rectangular_area = (
            (self.ra_max - self.ra_min)
            * (self.dec_max - self.dec_min)
            * abs(np.cos(np.radians(dec[0])))
        )
        self.logger.info(f"Projected Area: {self.rectangular_area:.3f} sq. deg.")
        (
            self.map_coords,
            self.pixel_nos,
            self.nside,
            self.map_probs,
            self.data,
            self.key,
        ) = self.unpack_map()

    def get_name(self):
        """ """
        return self.nu_name

    def get_full_name(self):
        """ """
        return f"neutrino event {self.get_name()} ({self.author} et. al, GCN {self.gcn_no})"

    def get_overlap_line(self):
        """ """
        return (
            f"We covered {self.healpix_area:.1f} sq deg, corresponding to {self.overlap_prob:.1f}% of the reported localization region. "
            "This estimate accounts for chip gaps. "
        )

    def candidate_text(
        self, ztf_id: str, first_detection: float, lul_lim: float, lul_jd: float
    ):
        """ """
        fd = Time(first_detection, format="mjd")

        text = f"{ztf_id} was first detected on {fd.utc}. "

        return text

    @staticmethod
    def get_obs_line():
        """ """
        return "Each exposure was 300s with a typical depth of 21.0 mag."

    @staticmethod
    def remove_variability_line():
        """ """
        return ""

    def filter_f_no_prv(self, res: dict):
        """ """

        ztf_id = res["objectId"]

        # Positive detection
        if res["candidate"]["isdiffpos"] not in ["t", "1"]:
            self.logger.debug(f"{ztf_id}: Negative subtraction")
            return False

        try:
            if res["candidate"]["drb"] < 0.3:
                self.logger.debug(f"{ztf_id}: DRB too low")
                return False
        except (KeyError, TypeError) as e:
            pass

        # Check contour
        if not self.in_contour(res["candidate"]["ra"], res["candidate"]["dec"]):
            self.logger.debug(f"{ztf_id}: Not in contour")
            return False

        # Require 2 detections separated by 15 mins
        if (res["candidate"]["jdendhist"] - res["candidate"]["jdstarthist"]) < 0.01:
            self.logger.debug(
                f"{ztf_id}: Does not have 2 detections separated  by >15 mins"
            )
            return False

        return True

    def filter_f_history(self, res: dict):
        """Filter based on 2 detection requirement and probability contour requirement"""
<<<<<<< HEAD
=======

        ztf_id = res["objectId"]
>>>>>>> a91b7d04

        ztf_id = res["objectId"]

        # check whether alert has old or new (from 1st Dec 21) avro schema
        is_old_schema = 'isdiffpos' in res["prv_candidates"][0]

        if is_old_schema:
            logging.debug('alert with avro scheme up to 1st Dec 2021')
            n_detections = len(
                [x for x in res["prv_candidates"] if "isdiffpos" in x.keys()]
            )
        else:
            logging.debug('alert with schema from 1st Dec 2021')
            # count forced photometry datapoints when they are above the chosen uncertainty level
            n_detections = len(
                [x for x in res["prv_candidates"] if
                 x["forcediffimflux"] > self.min_forceddiffsig * x["forcediffimfluxunc"]]
            )

        if n_detections < 1:
            self.logger.debug(f"{ztf_id}: Has insufficient detection")
            return False

        if not self.in_contour(res["candidate"]["ra"], res["candidate"]["dec"]):
            self.logger.debug(f"{ztf_id}: Not in contour")
            return False

        return True

    def find_cone_coords(self):
        """ """
        cone_coords = []
        cone_ids = []

        scan_radius = np.degrees(hp.max_pixrad(self.cone_nside))

        self.logger.info("Finding search pixels:")

        for i in tqdm(range(hp.nside2npix(self.cone_nside))):
            ra, dec = self.extract_ra_dec(self.cone_nside, i)
            ra_rad = np.radians(ra)
            dec_rad = np.radians(dec)
            if np.logical_and(
                ra > self.ra_min - scan_radius, ra < self.ra_max + scan_radius
            ):
                if np.logical_and(
                    dec > self.dec_min - scan_radius,
                    dec < self.dec_max + scan_radius,
                ):
                    cone_coords.append((ra_rad, dec_rad))
                    cone_ids.append(i)

        cone_coords = np.array(
            cone_coords, dtype=np.dtype([("ra", float), ("dec", float)])
        )

        return cone_ids, cone_coords

    def in_contour(self, ra_deg, dec_deg):

        in_ra = np.logical_and(ra_deg > self.ra_min, ra_deg < self.ra_max)
        in_dec = np.logical_and(dec_deg > self.dec_min, dec_deg < self.dec_max)

        return np.logical_and(in_ra, in_dec)

    def unpack_map(self):
        """ """
        # nside = self.cone_nside
        nside = 1024
        map_coords = []
        pixel_nos = []

        center_ra = np.radians(np.mean([self.ra_max, self.ra_min]))
        center_dec = np.radians(np.mean([self.dec_max, self.dec_min]))
        rad = (
            np.radians(max(self.ra_max - self.ra_min, self.dec_max - self.dec_min))
            / 2.0
        )

        nearish_pixels = list(
            hp.query_disc(
                nside=nside,
                vec=hp.ang2vec(np.pi / 2.0 - center_dec, center_ra),
                radius=rad,
                nest=True,
            )
        )

        for i in tqdm(nearish_pixels):
            ra, dec = self.extract_ra_dec(nside, i)
            if self.in_contour(ra, dec):
                map_coords.append((ra, dec))
                pixel_nos.append(i)

        map_probs = np.ones_like(pixel_nos, dtype=float)
        map_probs /= np.sum(map_probs)

        key = "PROB"

        data = np.zeros(hp.nside2npix(nside), dtype=np.dtype([(key, float)]))
        data[np.array(pixel_nos)] = map_probs

        return map_coords, pixel_nos, nside, map_probs, data, key<|MERGE_RESOLUTION|>--- conflicted
+++ resolved
@@ -50,16 +50,10 @@
         nu_name: str = None,
         manual_args=None,
         gcn_no: int = None,
-<<<<<<< HEAD
-        logger=None,
-        cone_nside=128,
-        t_precursor=None,
-        min_forceddiffsig=5
-=======
         cone_nside: int = 128,
         t_precursor: float = None,
         logger=None,
->>>>>>> a91b7d04
+        min_forceddiffsig: float=5
     ):
 
         if logger is None:
@@ -205,11 +199,6 @@
 
     def filter_f_history(self, res: dict):
         """Filter based on 2 detection requirement and probability contour requirement"""
-<<<<<<< HEAD
-=======
-
-        ztf_id = res["objectId"]
->>>>>>> a91b7d04
 
         ztf_id = res["objectId"]
 
